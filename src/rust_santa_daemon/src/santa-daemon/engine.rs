// std imports
use std::{io, fs};
use std::path::PathBuf;

use nix::sys::signal;
use nix::unistd::Pid;
use sha2::{Sha256, Digest};
use rustc_hash::FxHashMap;

// local imports
use crate::{SantaMode, Jsonify};
use libsanta::commands::RuleCommandInputType;
use libsanta::consts::{SANTAD_NAME, SANTA_BASE_PATH, RULES_DB_PATH};
use libsanta::cache::{SantaCache, CacheSignature};
use libsanta::engine_types::{*};
use serde::{Serialize, Deserialize};


/// Read the default rules database file
<<<<<<< HEAD
pub fn read_rules_db_file() -> Result<FxHashMap<String, PolicyRule>, String> {
=======
fn read_rules_db_file() -> Result<FxHashMap<String, PolicyRule>, String> {
>>>>>>> b53d33e6
    // Read the file
    if let Ok(rules_json) = fs::read_to_string(RULES_DB_PATH) {
        // Read the JSON contents of the file as a hashmap.
        let rules = serde_json::from_str(&rules_json);
        if let Ok(rules_json) = rules {
            return Ok(rules_json)
        } else {
            let msg = format!("{SANTAD_NAME}: Failed to parse JSON to hashmap");
            eprintln!("{}", msg.to_string());
            Err(msg.to_string())
        }
    // Something went wrong
    } else {
        let msg = format!("{SANTAD_NAME}: Failed to read file to string: {RULES_DB_PATH}");
        eprintln!("{}", msg);
        Err(msg.to_string())
    }
}

/// Write a RuleDb instance out to the default rules path
fn write_json_to_file<J: Jsonify>(rules: &J, path: &str) {
    // do some checks to be sure parent dirs all exist before we do fs::write()
    let filepath = PathBuf::from(path);
    if !filepath.exists() {
        // this expect is safe because the try_exists() call would return true if path was "/"
        // (which is the only path that would cause the parent() call to fail)
        let parent = filepath.parent().expect("path should not be /");
        if !parent.exists() {
            if let Err(_) = std::fs::create_dir_all(parent) {
                eprintln!("{SANTAD_NAME}: Could not create directory at {}", parent.display());
            }
        }

    }
    // serialize the rules to pretty json and write to the file
    let current_rules_json = format!("{}\n", rules.jsonify_pretty());
    // this expect is safe because parent dirs that didn't exist should have been created above
    fs::write(path, current_rules_json).expect("parent dirs should exist");
}

/// Calculate the SHA256 hash of the file given in `target`
pub fn hash_file_at_path(target: &PathBuf) -> Option<String> {
    // sanity check to make sure file exists
    if !target.exists() { return None }
    // open the file
    let mut file = match fs::File::open(&target) {
        Ok(f) => f,
        Err(_) => return None,
    };

    // hash file via Read object, avoid reading the entire file into memory
    let mut hasher = Sha256::new();
    if let Err(_) = io::copy(&mut file, &mut hasher) {
        return None
    }
    // finalize the calculation (consumes the hasher instance)
    let hash_bytes = hasher.finalize();
    // we're done
    Some(String::from(format!("{:x}", hash_bytes)))
}

#[derive(Deserialize, Serialize, Debug, Clone)]
pub struct RulesDb (FxHashMap<String, PolicyRule>);
impl Jsonify for RulesDb {}

/// PolicyEngine struct
pub struct SantaEngine {
    pub mode: SantaMode,
    pub rules: RulesDb,
    cache: SantaCache,
}
// impl Jsonify for HashMap<String, PolicyRule> {}

/// PolicyEngine implementation
impl SantaEngine {
    pub fn new(mode: SantaMode, cache_size: usize) -> SantaEngine {
        let mut engine = SantaEngine{
            mode,
            rules: RulesDb(FxHashMap::default()),
            cache: SantaCache::new(cache_size),
        };

        // check if the rules file exits
        let rules_filepath = std::path::PathBuf::from(RULES_DB_PATH);
        if !rules_filepath.exists() {
            // it doesn't so lets check if the parent directory exists and create it if not
            let santa_path = std::path::PathBuf::from(SANTA_BASE_PATH);
            if !santa_path.exists() {
                if let Err(_) = std::fs::create_dir(santa_path) {
                    eprintln!("Could not create santa directory at {SANTA_BASE_PATH}");
                    // continue without loading rules from a file
                    return engine
                }
            }
            // create an empty rules file
            if let Err(_) = std::fs::File::create(rules_filepath.as_path()) {
                eprintln!("Could not create empty rules file");
            }
            // return, we don't need to read an empty rules db
            engine
        } else {
            // the rules DB file already existed, read it
            if let Ok(rules) = read_rules_db_file() {
                engine.rules = RulesDb(rules);
            }
            // return, we've done what we came here to do
            engine
        }
    }

    /// Sync the daemon's ruleset back to the rules db file
    fn sync_rules(&self) {
        write_json_to_file(&self.rules, RULES_DB_PATH)
    }

    /// Check the rules database for the given hash and return a PolicyDecision based on the
    /// result.
    fn decision_from_hash_state(&self, state: &HashState) -> PolicyDecision {
        match state {
            HashState::HashOk => PolicyDecision::Allow,
            HashState::HashBlock => PolicyDecision::Block,
            HashState::HashUnknown => {
                PolicyDecision::from(self.mode)
            },
        }
    }

    /// Determine a state for the given hash based on whether its on the allowlist, blocklist, or
    /// unknown.
    fn hash_state(&self, hash: &str) -> HashState {
        match self.rules.0.get(hash).copied() {
            // A rule exists, return a decision based on the rule
            Some(rule) => return HashState::from(rule),
            // No rule found, decide based on the current mode
            None => return HashState::HashUnknown,
        };
    }

    /// Return a PolicyDecision for the target pointed to by PolicyEnginePathTarget, only performing 
    /// a hashing operation if the target's signature is not in the hash cache.
    pub fn analyze(&mut self, target: &PolicyEnginePathTarget) -> PolicyEngineResult {

        // normalize the path and return it as a string
        let filepath = target.canonical_string();

        // calculate a signature using file metadata
        let uniq_sig = match CacheSignature::new(&target.path_string()) {
            // Skip using the cache if we were unable to generate a cache signature
            Err(_) => {
                // do the hash operation
                let hash: String = match hash_file_at_path(&target.path()) {
                    None => {
                        eprintln!("failed to hash file at path");
                        let decision = PolicyDecision::from(self.mode);
                        let reason = PolicyDecisionReason::Error;
                        return PolicyEngineResult { filepath, hash: "".to_string(), decision, reason }
                    },
                    Some(h) => h,
                };

                // make a decision
                let hash_state = self.hash_state(&hash);
                let decision = self.decision_from_hash_state(&hash_state);
                let reason = PolicyDecisionReason::from(hash_state);

                // return the result
                return PolicyEngineResult { filepath, hash, decision, reason }
            }
            Ok(s) => {s},
        };

        // check if the signature is in the cache
        match self.cache.find(&uniq_sig.to_string()) {
            // Cache Hit
            Some(hash) => {
                // we already know the hash for this file, get it's state
                let hash_state = self.hash_state(hash);
                // make a decision
                let decision = self.decision_from_hash_state(&hash_state);
                // get the reason for the decision
                let reason = PolicyDecisionReason::from(hash_state);

                // return the result
                PolicyEngineResult { filepath, hash: String::from(hash), decision, reason }
            },

            // Cache Miss
            None => {
                // do the hash operation
                let hash: String = match hash_file_at_path(&target.path()) {
                    None => {
                        eprintln!("failed to hash file at path");
                        let decision = PolicyDecision::from(self.mode);
                        let reason = PolicyDecisionReason::Error;
                        return PolicyEngineResult { filepath, hash: "".to_string(), decision, reason }
                    },
                    Some(h) => h,
                };


                // insert the entry into the cache
                self.cache.insert(uniq_sig.to_string(), hash.clone());

                // make a decision
                let hash_state = self.hash_state(&hash);
                let decision = self.decision_from_hash_state(&hash_state);
                let reason = PolicyDecisionReason::from(hash_state);

                // return the result
                PolicyEngineResult { filepath, hash, decision, reason }
            },
        }
    }

    /// Kill a target process by PID
    pub fn kill(&self, pid: i32) {
        let target_pid = Pid::from_raw(pid);
        if let Err(_) = signal::kill(target_pid, signal::SIGKILL) {
            eprintln!("Error sending SIGKILL to process with pid {pid}")
        }
    }

    /// Add a new rule
<<<<<<< HEAD
    pub fn add_rule(&mut self, hash: &RuleCommandInputType, rule: PolicyRule) {
=======
    pub fn add_rule(&mut self, hash: &RuleCommandInputType, rule: PolicyRule) -> String {
>>>>>>> b53d33e6
        match hash {
            RuleCommandInputType::Hash(val) => {
                println!("{SANTAD_NAME}: adding {} rule for hash {val}",
                        PolicyDecision::from(rule).to_string());

                let _ = match self.rules.0.insert(val.to_string(), rule) {
                    Some(old) => {
                        // we updated an existing rule
                        self.sync_rules();
                        return format!("Updated existing {}", old.to_string())
                    }, 
                    None => {
                        // we inserted a new rule
                        self.sync_rules();
                        return "Inserted".to_string()
                    },
                };
            },
            RuleCommandInputType::Path(val) => {
                if let Some(hash) = hash_file_at_path(&val) {
<<<<<<< HEAD
                    self.rules.0.insert(String::from(hash), rule);
=======
                    let _ = match self.rules.0.insert(hash.to_string(), rule) {
                        Some(old) => {
                            // we updated an existing rule
                            self.sync_rules();
                            return format!("Updated existing {}", old)
                        }, 
                        None => {
                            // we inserted a new rule
                            self.sync_rules();
                            return "Inserted".to_string()
                        },
                    };
>>>>>>> b53d33e6
                } else {
                    eprintln!("failed to hash file at path: {}", val.display());
                    return "Failed to insert".to_string()
                }
            },
        }
    }

    /// Remove a rule
<<<<<<< HEAD
    pub fn remove_rule(&mut self, hash: &RuleCommandInputType) {
        match hash {
            RuleCommandInputType::Hash(val) => {
                println!("{SANTAD_NAME}: removing rule for hash {val}");
                self.rules.0.remove(val);
            },
            RuleCommandInputType::Path(val) => {
                if let Some(hash) = hash_file_at_path(&val) {
                    self.rules.0.remove(&hash);
=======
    pub fn remove_rule(&mut self, hash: &RuleCommandInputType) -> Option<&'static str> {
        match hash {
            RuleCommandInputType::Hash(val) => {
                println!("{SANTAD_NAME}: removing rule for hash {val}");
                if let Some(_) = self.rules.0.remove(val) {
                    self.sync_rules();
                    return Some("Removed")
                }
                None
            },
            RuleCommandInputType::Path(val) => {
                if let Some(hash) = hash_file_at_path(&val) {
                    if let Some(_) = self.rules.0.remove(&hash) {
                        self.sync_rules();
                        return Some("Removed")
                    }
                    None
>>>>>>> b53d33e6
                } else {
                    eprintln!("failed to hash file at path: {}", val.display());
                    return Some("Failed to hash file at path while attempting to remove")
                }
            },
        }
    }

    /// Get engine status
    pub fn status(&self) -> PolicyEngineStatus {
        let rule_count = self.rules.0.len();
        let cache_count = self.cache.len();
        let mode = format!("{}", self.mode);
        PolicyEngineStatus { mode, rule_count, cache_count }
    }

}
<|MERGE_RESOLUTION|>--- conflicted
+++ resolved
@@ -17,11 +17,7 @@
 
 
 /// Read the default rules database file
-<<<<<<< HEAD
-pub fn read_rules_db_file() -> Result<FxHashMap<String, PolicyRule>, String> {
-=======
 fn read_rules_db_file() -> Result<FxHashMap<String, PolicyRule>, String> {
->>>>>>> b53d33e6
     // Read the file
     if let Ok(rules_json) = fs::read_to_string(RULES_DB_PATH) {
         // Read the JSON contents of the file as a hashmap.
@@ -245,11 +241,7 @@
     }
 
     /// Add a new rule
-<<<<<<< HEAD
-    pub fn add_rule(&mut self, hash: &RuleCommandInputType, rule: PolicyRule) {
-=======
     pub fn add_rule(&mut self, hash: &RuleCommandInputType, rule: PolicyRule) -> String {
->>>>>>> b53d33e6
         match hash {
             RuleCommandInputType::Hash(val) => {
                 println!("{SANTAD_NAME}: adding {} rule for hash {val}",
@@ -270,9 +262,6 @@
             },
             RuleCommandInputType::Path(val) => {
                 if let Some(hash) = hash_file_at_path(&val) {
-<<<<<<< HEAD
-                    self.rules.0.insert(String::from(hash), rule);
-=======
                     let _ = match self.rules.0.insert(hash.to_string(), rule) {
                         Some(old) => {
                             // we updated an existing rule
@@ -285,7 +274,6 @@
                             return "Inserted".to_string()
                         },
                     };
->>>>>>> b53d33e6
                 } else {
                     eprintln!("failed to hash file at path: {}", val.display());
                     return "Failed to insert".to_string()
@@ -295,17 +283,6 @@
     }
 
     /// Remove a rule
-<<<<<<< HEAD
-    pub fn remove_rule(&mut self, hash: &RuleCommandInputType) {
-        match hash {
-            RuleCommandInputType::Hash(val) => {
-                println!("{SANTAD_NAME}: removing rule for hash {val}");
-                self.rules.0.remove(val);
-            },
-            RuleCommandInputType::Path(val) => {
-                if let Some(hash) = hash_file_at_path(&val) {
-                    self.rules.0.remove(&hash);
-=======
     pub fn remove_rule(&mut self, hash: &RuleCommandInputType) -> Option<&'static str> {
         match hash {
             RuleCommandInputType::Hash(val) => {
@@ -323,7 +300,6 @@
                         return Some("Removed")
                     }
                     None
->>>>>>> b53d33e6
                 } else {
                     eprintln!("failed to hash file at path: {}", val.display());
                     return Some("Failed to hash file at path while attempting to remove")
